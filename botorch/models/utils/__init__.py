#!/usr/bin/env python3
# Copyright (c) Meta Platforms, Inc. and affiliates.
#
# This source code is licensed under the MIT license found in the
# LICENSE file in the root directory of this source tree.

from botorch.models.utils.assorted import (
    _make_X_full,
    add_output_dim,
    check_min_max_scaling,
    check_no_nans,
    check_standardization,
    consolidate_duplicates,
    detect_duplicates,
    extract_targets_and_noise_single_output,
    fantasize,
    gpt_posterior_settings,
    mod_batch_shape,
    multioutput_to_batch_mode_transform,
    restore_targets_and_noise_single_output,
    validate_input_scaling,
)


__all__ = [
    "_make_X_full",
    "add_output_dim",
    "check_no_nans",
    "check_min_max_scaling",
    "check_standardization",
    "fantasize",
    "get_train_inputs",
    "get_train_targets",
    "gpt_posterior_settings",
    "multioutput_to_batch_mode_transform",
    "mod_batch_shape",
    "validate_input_scaling",
    "detect_duplicates",
    "consolidate_duplicates",
<<<<<<< HEAD
]


# Lazy import to avoid circular dependencies
def __getattr__(name):
    if name == "get_train_inputs":
        from botorch.models.utils.helpers import get_train_inputs

        return get_train_inputs
    elif name == "get_train_targets":
        from botorch.models.utils.helpers import get_train_targets

        return get_train_targets
    raise AttributeError(f"module {__name__!r} has no attribute {name!r}")
=======
    "extract_targets_and_noise_single_output",
    "restore_targets_and_noise_single_output",
]
>>>>>>> 1625a23f
<|MERGE_RESOLUTION|>--- conflicted
+++ resolved
@@ -37,7 +37,8 @@
     "validate_input_scaling",
     "detect_duplicates",
     "consolidate_duplicates",
-<<<<<<< HEAD
+    "extract_targets_and_noise_single_output",
+    "restore_targets_and_noise_single_output",
 ]
 
 
@@ -51,9 +52,4 @@
         from botorch.models.utils.helpers import get_train_targets
 
         return get_train_targets
-    raise AttributeError(f"module {__name__!r} has no attribute {name!r}")
-=======
-    "extract_targets_and_noise_single_output",
-    "restore_targets_and_noise_single_output",
-]
->>>>>>> 1625a23f
+    raise AttributeError(f"module {__name__!r} has no attribute {name!r}")