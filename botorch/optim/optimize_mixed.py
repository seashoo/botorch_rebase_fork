--- conflicted
+++ resolved
@@ -210,8 +210,6 @@
         idx = unique_neighbors[:, dim].long()
         unique_neighbors[:, dim] = t_values[idx]
 
-<<<<<<< HEAD
-=======
     return unique_neighbors
 
 
@@ -280,7 +278,6 @@
     unique_neighbors = neighbors.unique(dim=0)
     # Also remove current_x if it is in unique_neighbors.
     unique_neighbors = unique_neighbors[~(unique_neighbors == current_x).all(dim=-1)]
->>>>>>> c09af150
     return unique_neighbors
 
 
@@ -821,19 +818,11 @@
     inequality_constraints: list[tuple[Tensor, Tensor, float]] | None = None,
 ) -> tuple[Tensor, Tensor]:
     r"""
-<<<<<<< HEAD
-    Optimizes acquisition function over mixed binary and continuous input spaces.
-    Multiple random restarting starting points are picked by evaluating a large set
-    of initial candidates. From each starting point, alternating discrete local search
-    and continuous optimization via (L-BFGS) is performed for a fixed number of
-    iterations.
-=======
     Optimizes acquisition function over mixed integer, categorical, and continuous
     input spaces. Multiple random restarting starting points are picked by evaluating
     a large set of initial candidates. From each starting point, alternating
     discrete/categorical local search and continuous optimization via (L-BFGS)
     is performed for a fixed number of iterations.
->>>>>>> c09af150
 
     NOTE: This method assumes that all categorical variables are
     integer valued.
