#!/usr/bin/env python3
# Copyright (c) Meta Platforms, Inc. and affiliates.
#
# This source code is licensed under the MIT license found in the
# LICENSE file in the root directory of this source tree.

import random
from dataclasses import fields
from itertools import product
from typing import Any, Callable
from unittest import mock

import torch
from botorch.acquisition.acquisition import AcquisitionFunction
from botorch.acquisition.analytic import (
    ExpectedImprovement,
    LogExpectedImprovement,
    PosteriorMean,
)
from botorch.acquisition.logei import qLogNoisyExpectedImprovement
from botorch.exceptions.errors import CandidateGenerationError, UnsupportedError
from botorch.exceptions.warnings import OptimizationWarning
from botorch.generation.gen import gen_candidates_scipy
from botorch.models.deterministic import DeterministicModel
from botorch.models.gp_regression import SingleTaskGP
from botorch.optim.optimize import _optimize_acqf, OptimizeAcqfInputs
from botorch.optim.optimize_mixed import (
    _setup_continuous_relaxation,
    complement_indices,
    continuous_step,
    discrete_step,
    generate_starting_points,
    get_categorical_neighbors,
    get_nearest_neighbors,
    get_spray_points,
    MAX_DISCRETE_VALUES,
    optimize_acqf_mixed_alternating,
    round_discrete_dims,
    sample_feasible_points,
)
from botorch.utils.testing import BotorchTestCase, MockAcquisitionFunction
from pyre_extensions import assert_is_instance
from torch import Tensor

OPT_MODULE = f"{optimize_acqf_mixed_alternating.__module__}"


def _make_opt_inputs(
    acq_function: AcquisitionFunction,
    bounds: Tensor,
    q: int = 1,
    num_restarts: int = 20,
    raw_samples: int | None = 1024,
    options: dict[str, bool | float | int | str] | None = None,
    inequality_constraints: list[tuple[Tensor, Tensor, float]] | None = None,
    equality_constraints: list[tuple[Tensor, Tensor, float]] | None = None,
    nonlinear_inequality_constraints: list[tuple[Callable, bool]] | None = None,
    fixed_features: dict[int, float] | None = None,
    return_best_only: bool = True,
    sequential: bool = True,
) -> OptimizeAcqfInputs:
    r"""Helper to construct `OptimizeAcqfInputs` from limited inputs."""
    return OptimizeAcqfInputs(
        acq_function=acq_function,
        bounds=bounds,
        q=q,
        num_restarts=num_restarts,
        raw_samples=raw_samples,
        options=options or {},
        inequality_constraints=inequality_constraints,
        equality_constraints=equality_constraints,
        nonlinear_inequality_constraints=nonlinear_inequality_constraints,
        fixed_features=fixed_features or {},
        post_processing_func=None,
        batch_initial_conditions=None,
        return_best_only=return_best_only,
        gen_candidates=gen_candidates_scipy,
        sequential=sequential,
    )


def get_hamming_neighbors(x_discrete: Tensor) -> Tensor:
    r"""Generate all 1-Hamming distance neighbors of a binary input."""
    aye = torch.eye(
        x_discrete.shape[-1], dtype=x_discrete.dtype, device=x_discrete.device
    )
    X_loc = (x_discrete - aye).abs()
    return X_loc


class QuadraticDeterministicModel(DeterministicModel):
    """A simple quadratic model for testing."""

    def __init__(self, root: Tensor):
        """Initialize the model with the given root."""
        super().__init__()
        self.register_buffer("root", root)
        self._num_outputs = 1

    def forward(self, X: Tensor):
        # `keepdim`` is necessary for optimize_acqf to work correctly.
        return -(X - self.root).square().sum(dim=-1, keepdim=True)


class TestOptimizeAcqfMixed(BotorchTestCase):
    def setUp(self):
        super().setUp()
        self.single_bound = torch.tensor([[0.0], [1.0]], device=self.device)
        self.tkwargs: dict[str, Any] = {"device": self.device, "dtype": torch.double}

    def _get_random_binary(self, d: int, k: int) -> Tensor:
        """d: dimensionality of vector, k: number of ones."""
        X = torch.zeros(d, device=self.device)
        X[:k] = 1
        return X[torch.randperm(d, device=self.device)]

    def _get_data(self) -> tuple[Tensor, Tensor, list[int], list[int]]:
        with torch.random.fork_rng():
            torch.manual_seed(0)
            binary_dims, cont_dims, dim = {0: [0, 1], 3: [0, 1], 4: [0, 1]}, [1, 2], 5
            train_X = torch.rand(3, dim, **self.tkwargs)
            train_X[:, [0, 3, 4]] = train_X[:, [0, 3, 4]].round()
            train_Y = train_X.sin().sum(dim=-1).unsqueeze(-1)
        return train_X, train_Y, binary_dims, cont_dims

    def test_round_discrete_dims(self) -> None:
        discrete_dims = {1: [0, 1], 3: [2, 7, 10]}
        for dtype in [torch.float, torch.double]:
            # 1 dimensional case
            X = torch.tensor([0.1, 0.9, 0.7, 6.5], device=self.device, dtype=dtype)
            expected = torch.tensor([0.1, 1.0, 0.7, 7], device=self.device, dtype=dtype)
            X_rounded = round_discrete_dims(X, discrete_dims)
            self.assertTrue(torch.equal(X_rounded, expected))
            # 2 dimensional case
            X = torch.tensor(
                [[0.1, 0.9, 0.7, 6.5], [0.3, 0.4, 0.2, 8.6]],
                device=self.device,
                dtype=dtype,
            )
            expected = torch.tensor(
                [[0.1, 1.0, 0.7, 7], [0.3, 0.0, 0.2, 10]],
                device=self.device,
                dtype=dtype,
            )
            X_rounded = round_discrete_dims(X, discrete_dims)
            self.assertTrue(torch.equal(X_rounded, expected))
            # 3 dimensional case
            X = torch.tensor(
                [[[0.1, 0.9, 0.7, 6.5], [0.3, 0.4, 0.2, 8.6]]],
                device=self.device,
                dtype=dtype,
            )
            expected = torch.tensor(
                [[[0.1, 1.0, 0.7, 7], [0.3, 0.0, 0.2, 10]]],
                device=self.device,
                dtype=dtype,
            )
            X_rounded = round_discrete_dims(X, discrete_dims)
            self.assertTrue(torch.equal(X_rounded, expected))

    def test_get_nearest_neighbors(self) -> None:
        # For binary inputs, this should be equivalent to get_hamming_neighbors,
        # with potentially different ordering of the outputs.
        current_x = self._get_random_binary(16, 7)
        bounds = self.single_bound.repeat(1, 16)
        discrete_dims = {i: [0, 1] for i in range(16)}
        self.assertTrue(
            torch.equal(
                get_nearest_neighbors(
                    current_x=current_x, discrete_dims=discrete_dims, bounds=bounds
                )
                .sort(dim=0)
                .values,
                get_hamming_neighbors(current_x).sort(dim=0).values,
            )
        )
        # Test with integer and continuous inputs.
        current_x = torch.tensor([1.0, 0.0, 0.5], device=self.device)
        bounds = torch.tensor([[0.0, 0.0, 0.0], [3.0, 2.0, 1.0]], device=self.device)
        discrete_dims = torch.tensor([0, 1], device=self.device)
        discrete_dims = {0: [0, 1, 2], 1: [0, 1]}
        expected_neighbors = torch.tensor(
            [[0.0, 0.0, 0.5], [2.0, 0.0, 0.5], [1.0, 1.0, 0.5]], device=self.device
        )
        self.assertTrue(
            torch.equal(
                expected_neighbors.sort(dim=0).values,
                get_nearest_neighbors(
                    current_x=current_x, bounds=bounds, discrete_dims=discrete_dims
                )
                .sort(dim=0)
                .values,
            )
        )
        # Test with integer and continuous inputs in non-equidistant setting when
        # not starting at zero
        current_x = torch.tensor([8, 0.5, 0.5], device=self.device)
        bounds = torch.tensor([[0.0, 0.0, 0.0], [3.0, 2.0, 1.0]], device=self.device)
        discrete_dims = torch.tensor([0, 1], device=self.device)
        discrete_dims = {0: [3, 8, 10], 1: [0.5, 2.0]}
        expected_neighbors = torch.tensor(
            [[8.0, 2.0, 0.5], [3, 0.5, 0.5], [10.0, 0.5, 0.5]], device=self.device
        )
        self.assertTrue(
            torch.equal(
                expected_neighbors.sort(dim=0).values,
                get_nearest_neighbors(
                    current_x=current_x, bounds=bounds, discrete_dims=discrete_dims
                )
                .sort(dim=0)
                .values,
            )
        )
        # Test with integer and continuous inputs in non-equidistant setting when
        # starting with negative value
        current_x = torch.tensor([8, 0.5, 0.5], device=self.device)
        bounds = torch.tensor([[0.0, 0.0, 0.0], [3.0, 2.0, 1.0]], device=self.device)
        discrete_dims = torch.tensor([0, 1], device=self.device)
        discrete_dims = {0: [-3, 8, 10], 1: [0.5, 2.0]}
        expected_neighbors = torch.tensor(
            [[8.0, 2.0, 0.5], [-3, 0.5, 0.5], [10.0, 0.5, 0.5]], device=self.device
        )
        self.assertTrue(
            torch.equal(
                expected_neighbors.sort(dim=0).values,
                get_nearest_neighbors(
                    current_x=current_x, bounds=bounds, discrete_dims=discrete_dims
                )
                .sort(dim=0)
                .values,
            )
        )

    def test_get_categorical_neighbors(self) -> None:
        current_x = torch.tensor([1.0, 0.0, 0.5], device=self.device)
        bounds = torch.tensor([[0.0, 0.0, 0.0], [3.0, 2.0, 1.0]], device=self.device)
        cat_dims = torch.tensor([0, 1], device=self.device, dtype=torch.long)
        expected_neighbors = torch.tensor(
            [
                [0.0, 0.0, 0.5],
                [2.0, 0.0, 0.5],
                [3.0, 0.0, 0.5],
                [1.0, 1.0, 0.5],
                [1.0, 2.0, 0.5],
            ],
            device=self.device,
        )
        neighbors = get_categorical_neighbors(
            current_x=current_x, bounds=bounds, cat_dims=cat_dims
        )
        self.assertTrue(
            torch.equal(
                expected_neighbors.sort(dim=0).values,
                neighbors.sort(dim=0).values,
            )
        )

        # Test the case where there are too many categorical values,
        # where we fall back to randomly sampling a subset.
        random.seed(0)
        current_x = torch.tensor([50.0, 5.0], device=self.device)
        bounds = torch.tensor([[0.0, 0.0], [100.0, 8.0]], device=self.device)
        cat_dims = torch.tensor([0, 1], device=self.device, dtype=torch.long)

        neighbors = get_categorical_neighbors(
            current_x=current_x,
            bounds=bounds,
            cat_dims=cat_dims,
            max_num_cat_values=MAX_DISCRETE_VALUES,
        )
        # We expect the maximum number of neighbors in the first dim, and 8
        # neighbors in the second dim.
        self.assertTrue(neighbors.shape == torch.Size([MAX_DISCRETE_VALUES + 8, 2]))
        # Check that neighbors are sampled without replacement.
        self.assertTrue(neighbors.unique(dim=0).shape[0] == neighbors.shape[0])

    def test_sample_feasible_points(self, with_constraints: bool = False) -> None:
        bounds = torch.tensor([[0.0, 2.0, 0.0], [1.0, 5.0, 1.0]], **self.tkwargs)
        opt_inputs = _make_opt_inputs(
            acq_function=MockAcquisitionFunction(),
            bounds=bounds,
            fixed_features={0: 0.5},
            inequality_constraints=(
                [
                    (  # X[1] >= 4.0
                        torch.tensor([1], device=self.device),
                        torch.tensor([1.0], **self.tkwargs),
                        4.0,
                    )
                ]
                if with_constraints
                else None
            ),
        )
        # Check for error if feasible points cannot be found.
        with (
            self.assertRaisesRegex(CandidateGenerationError, "Could not generate"),
            mock.patch(
                f"{OPT_MODULE}._filter_infeasible",
                return_value=torch.empty(0, 3, **self.tkwargs),
            ),
        ):
            sample_feasible_points(
                opt_inputs=opt_inputs,
                discrete_dims={0: [0.0, 1.0], 2: [0.0, 1.0]},
                cat_dims=torch.tensor([], device=self.device, dtype=torch.long),
                num_points=10,
            )
        # Generate a number of points.
        X = sample_feasible_points(
            opt_inputs=opt_inputs,
            # discrete_dims=torch.tensor([1], device=self.device),
            discrete_dims={1: [2.0, 3.0, 5.0]},
            cat_dims=torch.tensor([], device=self.device, dtype=torch.long),
            num_points=10,
        )
        self.assertTrue(
            torch.all(torch.isin(X[..., 1], torch.tensor([2.0, 3.0, 5.0]).to(X)))
        )
        self.assertEqual(X.shape, torch.Size([10, 3]))
        self.assertTrue(torch.all(X[..., 0] == 0.5))
        if with_constraints:
            self.assertTrue(torch.all(X[..., 1] >= 4.0))
        self.assertAllClose(X[..., 1], X[..., 1].round())

    def test_sample_feasible_points_with_constraints(self) -> None:
        self.test_sample_feasible_points(with_constraints=True)

    def test_discrete_step(self):
        d = 16
        bounds = self.single_bound.repeat(1, d)
        root = torch.zeros(d, device=self.device)
        model = QuadraticDeterministicModel(root)
        k = 7  # number of ones
        X = self._get_random_binary(d, k)
        best_f = model(X).item()
        X = X[None]
        ei = ExpectedImprovement(model, best_f=best_f)

        # this just tests that the quadratic model + ei works correctly
        ei_x_none = ei(X)
        self.assertAllClose(ei_x_none, torch.zeros_like(ei_x_none), atol=1e-3)
        self.assertGreaterEqual(ei_x_none.min(), 0.0)
        ei_root_none = ei(root[None])
        self.assertAllClose(ei_root_none, torch.full_like(ei_root_none, k))
        self.assertGreaterEqual(ei_root_none.min(), 0.0)

        # each discrete step should reduce the best_f value by exactly 1
        binary_dims = {i: [0, 1] for i in range(d)}
        cat_dims = torch.tensor([], device=self.device, dtype=torch.long)
        for i in range(k):
            X, ei_val = discrete_step(
                opt_inputs=_make_opt_inputs(
                    acq_function=ei,
                    bounds=bounds,
                    options={"maxiter_discrete": 1, "tol": 0, "init_batch_limit": 32},
                ),
                discrete_dims=binary_dims,
                cat_dims=cat_dims,
                current_x=X,
            )
            ei_x_none = ei(X)
            self.assertAllClose(ei_x_none, torch.full_like(ei_x_none, i + 1))
            self.assertGreaterEqual(ei_x_none.min(), 0.0)

        self.assertAllClose(X[0], root)

        # Test with integer variables.
        bounds[1, :2] = 2.0
        binary_dims[1] = [0, 1, 2]
        X = self._get_random_binary(d, k)[None]
        for i in range(k):
            X, ei_val = discrete_step(
                opt_inputs=_make_opt_inputs(
                    acq_function=ei,
                    bounds=bounds,
                    options={"maxiter_discrete": 1, "tol": 0, "init_batch_limit": 2},
                ),
                discrete_dims=binary_dims,
                cat_dims=cat_dims,
                current_x=X,
            )
            ei_x_none = ei(X)
            self.assertAllClose(ei_x_none, torch.full_like(ei_x_none, i + 1))

        self.assertAllClose(X[0], root)

        # Testing that convergence_tol exits early.
        X = self._get_random_binary(d, k)[None]
        # Setting convergence_tol to above one should ensure that we only take one step.
        mock_acqf = mock.MagicMock(wraps=ei)
        X, _ = discrete_step(
            opt_inputs=_make_opt_inputs(
                acq_function=mock_acqf,
                bounds=bounds,
                options={"maxiter_discrete": 1, "tol": 1.5},
            ),
            discrete_dims=binary_dims,
            cat_dims=cat_dims,
            current_x=X,
        )
        # One call when entering, one call in the loop.
        self.assertEqual(mock_acqf.call_count, 2)

        # Test that no steps are taken if there's no improvement.
        mock_acqf = mock.MagicMock(
            side_effect=lambda x: torch.zeros(
                x.shape[:-1], device=x.device, dtype=x.dtype
            )
        )
        X_clone, _ = discrete_step(
            opt_inputs=_make_opt_inputs(
                acq_function=mock_acqf,
                bounds=bounds,
                options={"maxiter_discrete": 1, "tol": 1.5, "init_batch_limit": 2},
            ),
            discrete_dims=binary_dims,
            cat_dims=cat_dims,
            current_x=X.clone(),
        )
        self.assertAllClose(X_clone, X)

        # test with fixed continuous dimensions
        X = self._get_random_binary(d, k)[None]
        X[:, :2] = 1.0  # To satisfy the constraint.
        k = int(X.sum().item())
        X_cont = torch.rand(1, 3, device=self.device)
        X = torch.cat((X, X_cont), dim=1)  # appended continuous dimensions

        root = torch.zeros(d + 3, device=self.device)
        bounds = self.single_bound.repeat(1, d + 3)
        model = QuadraticDeterministicModel(root)
        best_f = model(X).item()
        ei = ExpectedImprovement(model, best_f=best_f)
        for i in range(k - 2):
            X, ei_val = discrete_step(
                opt_inputs=_make_opt_inputs(
                    acq_function=ei,
                    bounds=bounds,
                    options={"maxiter_discrete": 1, "tol": 0, "init_batch_limit": 2},
                    inequality_constraints=[
                        (  # X[..., 0] + X[..., 1] >= 2.
                            torch.arange(2, dtype=torch.long, device=self.device),
                            torch.ones(2, device=self.device),
                            2.0,
                        )
                    ],
                ),
                discrete_dims=binary_dims,
                cat_dims=cat_dims,
                current_x=X,
            )
            self.assertAllClose(ei_val, torch.full_like(ei_val, i + 1))
        self.assertAllClose(
            X[0, :2], torch.ones(2, device=self.device)
        )  # satisfies constraints.
        self.assertAllClose(X[0, 2:d], root[2:d])  # binary optimized
        self.assertAllClose(X[0, d:], X_cont[0])  # continuous unchanged

        # Test with super-tight constraint.
        X = torch.ones(1, d + 3, device=self.device)
        X_new, _ = discrete_step(
            opt_inputs=_make_opt_inputs(
                acq_function=ei,
                bounds=bounds,
                inequality_constraints=[  # sum(X) >= d + 3
                    (
                        torch.arange(d + 3, dtype=torch.long, device=self.device),
                        torch.ones(d + 3, device=self.device),
                        d + 3,
                    )
                ],
            ),
            discrete_dims=binary_dims,
            cat_dims=cat_dims,
            current_x=X.clone(),
        )
        # No feasible neighbors, so we should get the same point back.
        self.assertAllClose(X_new, X)

        # Test with batched current_x that are diverse and converge differently fast
        d = 4
        bounds = self.single_bound.repeat(1, d)
        root = torch.zeros(d, device=self.device)
        binary_dims = {i: [0, 1] for i in range(d)}
        cat_dims = torch.tensor([], device=self.device, dtype=torch.long)

        # Create a batch of 3 points with different distances from the optimum
        # Point 1: 2 ones (close to optimum)
        # Point 2: 8 ones (medium distance)
        # Point 3: 14 ones (far from optimum)
        X_batch = torch.zeros(3, d, device=self.device)
        X_batch[0, :1] = 1.0
        X_batch[1, :2] = 1.0
        X_batch[2, :3] = 1.0

        # Simple acquisition function that returns higher values for
        # points closer to the optimum
        # The negative squared distance from the root (all zeros)
        def simple_acqf(X):
            return -((X.squeeze(-2) - root) ** 2).sum(dim=-1, keepdim=True)

        # Track convergence
        converged = torch.zeros(len(X_batch), dtype=torch.bool, device=self.device)
        convergence_steps = torch.zeros(
            len(X_batch), dtype=torch.long, device=self.device
        )

        # Run for a fixed number of steps and track when each point converges
        opt_inputs = _make_opt_inputs(
            acq_function=simple_acqf,
            bounds=bounds,
            options={
                "maxiter_discrete": 1,
                "tol": 1e-6,
                "init_batch_limit": 32,
            },
        )
        max_steps = 3
        for step in range(max_steps):
            X_batch, _ = discrete_step(
                opt_inputs=opt_inputs,
                discrete_dims=binary_dims,
                cat_dims=cat_dims,
                current_x=X_batch,
            )

            # Check which points have converged (all ones flipped to zeros)
            for i in range(len(X_batch)):
                if not converged[i] and torch.allclose(X_batch[i], root):
                    converged[i] = True
                    convergence_steps[i] = step + 1

        # Verify that points closer to the optimum converged faster
        self.assertTrue(
            converged.all(), f"All points should have converged: {converged=}"
        )
        self.assertTrue(
            (convergence_steps[0] == 1)
            and (convergence_steps[1] == 2)
            and (convergence_steps[2] == 3),
            (
                "Points should converge in distance from optimum number steps, "
                f"but got {convergence_steps}"
            ),
        )

        opt_inputs = _make_opt_inputs(
            acq_function=simple_acqf,
            bounds=bounds,
            options={
                "maxiter_discrete": 1,
                "tol": 1e-6,
                "init_batch_limit": 32,
            },
            inequality_constraints=[
                (  # X[..., 0] + X[..., 1] >= 1.
                    torch.tensor([0, 1], device=self.device),
                    torch.ones(2, device=self.device),
                    1.0,
                )
            ],
        )

        X_batch = torch.zeros(2, d, device=self.device)
        X_batch[0, :1] = 1.0
        X_batch[1, :2] = 1.0
        X_batch, _ = discrete_step(
            opt_inputs=opt_inputs,
            discrete_dims=binary_dims,
            cat_dims=cat_dims,
            current_x=X_batch,
        )

        X_target = torch.zeros(2, d, device=self.device)
        X_target[0, :1] = 1.0  # no change in X[0]
        X_target[1, 1] = 1.0  # going one down in X[1]
        self.assertAllClose(X_batch, X_target)

    def test_continuous_step(self):
        b = 2
        d_cont = 16
        d_bin = 5
        d = d_cont + d_bin
        bounds = self.single_bound.repeat(1, d)

        root = torch.rand(d, device=self.device)
        model = QuadraticDeterministicModel(root)

        indices = torch.randperm(d, device=self.device)
        binary_dims = indices[:d_bin]
        cont_dims = indices[d_bin:]

        X = torch.zeros(b, d, device=self.device)
        k = 7  # number of ones in binary vector
        for b_i in range(b):
            X[b_i, binary_dims] = self._get_random_binary(d_bin, k)
            X[b_i, cont_dims] = torch.rand(d_cont, device=self.device)

        best_f = model(X).min()
        mean_as_acq = PosteriorMean(model)
        X_new, ei_val = continuous_step(
            opt_inputs=_make_opt_inputs(
                acq_function=mean_as_acq,
                bounds=bounds,
                options={"maxiter_continuous": 32},
                return_best_only=False,
            ),
            discrete_dims=binary_dims,
            cat_dims=torch.tensor([], device=self.device, dtype=torch.long),
            current_x=X.clone(),
        )
        for b_i in range(b):
            self.assertAllClose(X_new[b_i, cont_dims], root[cont_dims])

        # Test with fixed features and constraints.
        fixed_binary = int(binary_dims[0])
        # We don't want fixed cont to be one of the first two indices,
        # to avoid it being a part of the constraint. This ensures that.
        # The fixed value of 0.5 cannot satisfy the constraint.
        fixed_cont = int(cont_dims[:3].max())
        X_ = X[:1, :].clone()
        X_[:, :2] = 1.0  # To satisfy the constraint.
        X_new, ei_val = continuous_step(
            opt_inputs=_make_opt_inputs(
                acq_function=mean_as_acq,
                bounds=bounds,
                options={"maxiter_continuous": 32},
                fixed_features={fixed_binary: 1, fixed_cont: 0.5},
                inequality_constraints=[
                    (  # X[..., 0] + X[..., 1] >= 2.
                        torch.tensor([0, 1], device=self.device),
                        torch.ones(2, device=self.device),
                        2.0,
                    )
                ],
                return_best_only=False,
            ),
            discrete_dims=binary_dims,
            cat_dims=torch.tensor([], device=self.device, dtype=torch.long),
            current_x=X_,
        )
        self.assertTrue(
            torch.equal(
                X_new[0, [fixed_binary, fixed_cont]],
                torch.tensor([1.0, 0.5], device=self.device),
            )
        )
        self.assertAllClose(X_new[:, :2], X_[:, :2])

        # test edge case when all parameters are binary
        root = torch.rand(d_bin, device=self.device)
        model = QuadraticDeterministicModel(root)
        ei = ExpectedImprovement(model, best_f=best_f)
        X = self._get_random_binary(d_bin, k)[None]
        bounds = self.single_bound.repeat(1, d_bin)
        binary_dims = torch.arange(d_bin, device=self.device)
        X_out, ei_val = continuous_step(
            opt_inputs=_make_opt_inputs(
                acq_function=ei,
                bounds=bounds,
                options={"maxiter_continuous": 32},
                return_best_only=False,
            ),
            discrete_dims=binary_dims,
            cat_dims=torch.tensor([], device=self.device, dtype=torch.long),
            current_x=X,
        )
        self.assertIs(X, X_out)  # testing pointer equality, to make sure no copy
        self.assertAllClose(ei_val, ei(X))

        # test that error is raised if opt_inputs
        with self.assertRaisesRegex(
            UnsupportedError,
            "`continuous_step` does not support `return_best_only=True`.",
        ):
            continuous_step(
                opt_inputs=_make_opt_inputs(
                    acq_function=ei,
                    bounds=bounds,
                    options={"maxiter_continuous": 32},
                    return_best_only=True,
                ),
                discrete_dims=binary_dims,
                cat_dims=torch.tensor([], device=self.device, dtype=torch.long),
                current_x=X,
            )

    def test_optimize_acqf_mixed_binary_only(self) -> None:
        train_X, train_Y, binary_dims, cont_dims = self._get_data()
        dim = len(binary_dims) + len(cont_dims)
        bounds = self.single_bound.repeat(1, dim)
        cont_dims_t = torch.tensor(cont_dims, device=self.device, dtype=torch.long)
        torch.manual_seed(0)
        model = SingleTaskGP(train_X=train_X, train_Y=train_Y)
        acqf = LogExpectedImprovement(model=model, best_f=torch.max(train_Y))
        options = {
            "initialization_strategy": "random",
            "maxiter_alternating": 2,
            "maxiter_discrete": 8,
            "maxiter_continuous": 32,
            "num_spray_points": 32,
            "std_cont_perturbation": 1e-2,
        }
        X_baseline = train_X[torch.argmax(train_Y)].unsqueeze(0)

        # testing spray points
        perturb_nbors = get_spray_points(
            X_baseline=X_baseline,
            discrete_dims=binary_dims,
            cat_dims=torch.tensor([], device=self.device, dtype=torch.long),
            cont_dims=cont_dims_t,
            bounds=bounds,
            num_spray_points=assert_is_instance(options["num_spray_points"], int),
        )
        self.assertEqual(perturb_nbors.shape, (options["num_spray_points"], dim))
        # get single candidate
        candidates, _ = optimize_acqf_mixed_alternating(
            acq_function=acqf,
            bounds=bounds,
            discrete_dims=binary_dims,
            options=options,
            q=1,
            raw_samples=32,
            num_restarts=2,
        )
        self.assertEqual(candidates.shape[-1], dim)
        c_binary = candidates[:, list(binary_dims.keys())]

        self.assertTrue(((c_binary == 0) | (c_binary == 1)).all())

        # testing that continuous perturbations lead to lower acquisition values
        std_pert = 1e-2
        perturbed_candidates = candidates.clone()
        perturbed_candidates[..., cont_dims] += std_pert * torch.randn_like(
            perturbed_candidates[..., cont_dims], device=self.device
        )
        perturbed_candidates.clamp_(0, 1)
        # Needs a loose tolerance to avoid flakiness
        self.assertLess((acqf(perturbed_candidates) - acqf(candidates)).max(), 0.0)

        # testing that a discrete perturbation leads to a lower acquisition values
        for i in binary_dims:
            perturbed_candidates = candidates.clone()
            perturbed_candidates[..., i] = 0 if perturbed_candidates[..., i] == 1 else 1
            self.assertLess((acqf(perturbed_candidates) - acqf(candidates)).max(), 0.0)

        # get multiple candidates
        root = torch.zeros(dim, device=self.device)
        model = QuadraticDeterministicModel(root)
        acqf = qLogNoisyExpectedImprovement(
            model=model, X_baseline=train_X, prune_baseline=False
        )
        options["initialization_strategy"] = "equally_spaced"
        candidates, _ = optimize_acqf_mixed_alternating(
            acq_function=acqf,
            bounds=bounds,
            discrete_dims=binary_dims,
            options=options,
            q=3,
            raw_samples=32,
            num_restarts=2,
        )
        self.assertEqual(candidates.shape, torch.Size([3, dim]))
        c_binary = candidates[:, list(binary_dims.keys())]
        self.assertTrue(((c_binary == 0) | (c_binary == 1)).all())

        # testing that continuous perturbations lead to lower acquisition values
        perturbed_candidates = candidates.clone()
        perturbed_candidates[..., cont_dims] += std_pert * torch.randn_like(
            perturbed_candidates[..., cont_dims], device=self.device
        )
        # need to project continuous variables into [0, 1] for test to work
        # since binaries are in [0, 1] too, we can clamp the entire tensor
        perturbed_candidates.clamp_(0, 1)
        self.assertLess((acqf(perturbed_candidates) - acqf(candidates)).max(), 0.0)

        # testing that any bit flip leads to a lower acquisition values
        for i in binary_dims:
            perturbed_candidates = candidates.clone()
            perturbed_candidates[..., i] = torch.where(
                perturbed_candidates[..., i] == 1, 0, 1
            )
            self.assertLess((acqf(perturbed_candidates) - acqf(candidates)).max(), 0.0)

        # Test only using one continuous variable
        cont_dims = [1]
        binary_dims = {i: [0, 1] for i in complement_indices(cont_dims, dim)}
        X_baseline[:, list(binary_dims.keys())] = X_baseline[
            :, list(binary_dims.keys())
        ].round()
        candidates, _ = optimize_acqf_mixed_alternating(
            acq_function=acqf,
            bounds=bounds,
            discrete_dims=binary_dims,
            options=options,
            q=1,
            raw_samples=20,
            num_restarts=2,
            post_processing_func=lambda x: x,
        )
        self.assertEqual(candidates.shape[-1], dim)
        c_binary = candidates[:, list(binary_dims.keys()) + [2]]
        self.assertTrue(((c_binary == 0) | (c_binary == 1)).all())
        # Only continuous parameters should fallback to optimize_acqf.
        with mock.patch(
            f"{OPT_MODULE}._optimize_acqf", wraps=_optimize_acqf
        ) as wrapped_optimize:
            optimize_acqf_mixed_alternating(
                acq_function=acqf,
                bounds=bounds,
                discrete_dims=[],
                options=options,
                q=1,
                raw_samples=20,
                num_restarts=2,
            )
        expected_opt_inputs = _make_opt_inputs(
            acq_function=acqf,
            bounds=bounds,
            options=options,
            q=1,
            raw_samples=20,
            num_restarts=2,
            return_best_only=True,
            sequential=True,
        )
        # Can't just use `assert_called_once_with` here b/c of tensor ambiguity.
        wrapped_optimize.assert_called_once()
        opt_inputs = wrapped_optimize.call_args.kwargs["opt_inputs"]
        for field in fields(opt_inputs):
            opt_input = getattr(opt_inputs, field.name)
            expected_opt_input = getattr(expected_opt_inputs, field.name)
            if isinstance(opt_input, Tensor):
                self.assertTrue(
                    torch.equal(opt_input, expected_opt_input), f"field {field.name}"
                )
            else:
                self.assertEqual(opt_input, expected_opt_input, f"field {field.name}")

        # Only discrete works fine.
        candidates, _ = optimize_acqf_mixed_alternating(
            acq_function=acqf,
            bounds=bounds,
            discrete_dims={i: [0, 1] for i in range(dim)},
            options=options,
            q=1,
            raw_samples=20,
            num_restarts=20,
        )
        self.assertTrue(((candidates == 0) | (candidates == 1)).all())
        # Invalid indices will raise an error.
        with self.assertRaisesRegex(
            ValueError,
            "with unique, disjoint integers between 0 and num_dims - 1",
        ):
            optimize_acqf_mixed_alternating(
                acq_function=acqf,
                bounds=bounds,
                discrete_dims={-1: [0, 1]},
                options=options,
                q=1,
                raw_samples=20,
                num_restarts=2,
            )

    def test_optimize_acqf_mixed_integer(self) -> None:
        # Testing with integer variables.
        train_X, train_Y, binary_dims, cont_dims = self._get_data()
        dim = len(binary_dims) + len(cont_dims)
        # Update the data to introduce integer dimensions.
        binary_dims = [0]
        integer_dims = [3, 4]
        discrete_dims = {0: [0, 1], 3: [0, 1, 2, 3, 4], 4: [0, 1, 2, 3, 4]}
        bounds = self.single_bound.repeat(1, dim)
        bounds[1, 3:5] = 4.0
        # Update the model to have a different optimizer.
        root = torch.tensor([0.0, 0.0, 0.0, 4.0, 4.0], device=self.device)
        torch.manual_seed(0)
        model = QuadraticDeterministicModel(root)
        acqf = qLogNoisyExpectedImprovement(model=model, X_baseline=train_X)
        with mock.patch(
            f"{OPT_MODULE}._optimize_acqf", wraps=_optimize_acqf
        ) as wrapped_optimize:
            candidates, _ = optimize_acqf_mixed_alternating(
                acq_function=acqf,
                bounds=bounds,
                discrete_dims=discrete_dims,
                q=3,
                raw_samples=32,
                num_restarts=4,
                options={
                    "batch_limit": 5,
                    "init_batch_limit": 20,
                    "maxiter_alternating": 1,
                },
            )
        self.assertEqual(candidates.shape, torch.Size([3, dim]))
        self.assertEqual(candidates.shape[-1], dim)
        c_binary = candidates[:, binary_dims]
        self.assertTrue(((c_binary == 0) | (c_binary == 1)).all())
        c_integer = candidates[:, integer_dims]
        self.assertTrue(torch.equal(c_integer, c_integer.round()))
        self.assertTrue((c_integer == 4.0).any())
        # Check that we used continuous relaxation for initialization.
        first_call_options = (
            wrapped_optimize.call_args_list[0].kwargs["opt_inputs"].options
        )
        self.assertEqual(
            first_call_options,
            {"maxiter": 100, "batch_limit": 5, "init_batch_limit": 20},
        )

        # Testing that continuous perturbations lead to lower acquisition values.
        perturbed_candidates = candidates.clone()
        perturbed_candidates[..., cont_dims] += 1e-2 * torch.randn_like(
            perturbed_candidates[..., cont_dims], device=self.device
        )
        perturbed_candidates[..., cont_dims].clamp_(0, 1)
        self.assertLess((acqf(perturbed_candidates) - acqf(candidates)).max(), 1e-12)
        # Testing that integer value change leads to a lower acquisition values.
        for i, j in product(integer_dims, range(3)):
            perturbed_candidates = candidates.repeat(2, 1, 1)
            perturbed_candidates[0, j, i] += 1.0
            perturbed_candidates[1, j, i] -= 1.0
            perturbed_candidates.clamp_(bounds[0], bounds[1])
            self.assertLess(
                (acqf(perturbed_candidates) - acqf(candidates)).max(), 1e-12
            )

        # Test gracious fallback when continuous relaxation fails.
        with (
            mock.patch(
                f"{OPT_MODULE}._optimize_acqf",
                side_effect=RuntimeError,
            ),
            self.assertWarnsRegex(OptimizationWarning, "Failed to initialize"),
        ):
            candidates, _ = generate_starting_points(
                opt_inputs=_make_opt_inputs(
                    acq_function=acqf,
                    bounds=bounds,
                    raw_samples=32,
                    num_restarts=4,
                    options={"batch_limit": 2, "init_batch_limit": 2},
                ),
                discrete_dims=discrete_dims,
                cat_dims=torch.tensor([], device=self.device, dtype=torch.long),
                cont_dims=torch.tensor(cont_dims, device=self.device),
            )
        self.assertEqual(candidates.shape, torch.Size([4, dim]))

        # Test unsupported options.
        with self.assertRaisesRegex(UnsupportedError, "unsupported option"):
            optimize_acqf_mixed_alternating(
                acq_function=acqf,
                bounds=bounds,
                discrete_dims=discrete_dims,
                options={"invalid": 5, "init_batch_limit": 20},
            )

        # Test with fixed features and constraints.
        # Using both discrete and continuous.
        constraint = (  # X[..., 0] + X[..., 1] >= 1.
            torch.tensor([0, 1], device=self.device),
            torch.ones(2, device=self.device),
            1.0,
        )
        candidates, _ = optimize_acqf_mixed_alternating(
            acq_function=acqf,
            bounds=bounds,
            discrete_dims={
                i: values for i, values in discrete_dims.items() if i in integer_dims
            },
            q=3,
            raw_samples=32,
            num_restarts=4,
            options={"batch_limit": 5, "init_batch_limit": 20},
            fixed_features={1: 0.5, 3: 2},
            inequality_constraints=[constraint],
        )
        self.assertAllClose(
            candidates[:, [0, 1, 3]],
            torch.tensor([0.5, 0.5, 2.0], device=self.device).repeat(3, 1),
        )

        # Test fallback when initializer cannot generate enough feasible points.
        with (
            mock.patch(
                f"{OPT_MODULE}._optimize_acqf",
                return_value=(
                    torch.zeros(4, 1, dim, **self.tkwargs),
                    torch.zeros(4, **self.tkwargs),
                ),
            ),
            mock.patch(
                f"{OPT_MODULE}.sample_feasible_points", wraps=sample_feasible_points
            ) as wrapped_sample_feasible,
        ):
            generate_starting_points(
                opt_inputs=_make_opt_inputs(
                    acq_function=acqf,
                    bounds=bounds,
                    raw_samples=32,
                    num_restarts=4,
                    inequality_constraints=[constraint],
                ),
                discrete_dims=discrete_dims,
                cat_dims=torch.tensor([], device=self.device, dtype=torch.long),
                cont_dims=torch.tensor(cont_dims, device=self.device),
            )
        wrapped_sample_feasible.assert_called_once()
        # Should request 4 candidates, since all 4 are infeasible.
        self.assertEqual(wrapped_sample_feasible.call_args.kwargs["num_points"], 4)

    def test_optimize_acqf_mixed_categorical(self) -> None:
        # Testing with integer variables.
        train_X, train_Y, binary_dims, cont_dims = self._get_data()
        dim = len(binary_dims) + len(cont_dims)
        # Update the data to introduce integer dimensions.
        binary_dims = [0]
        cat_dims = [3, 4]
        discrete_dims = {i: [0, 1] for i in binary_dims}
        bounds = self.single_bound.repeat(1, dim)
        bounds[1, 3:5] = 4.0
        # Update the model to have a different optimizer.
        root = torch.tensor([0.0, 0.0, 0.0, 4.0, 4.0], device=self.device)
        torch.manual_seed(0)
        model = QuadraticDeterministicModel(root)
        acqf = qLogNoisyExpectedImprovement(model=model, X_baseline=train_X)
        with mock.patch(
            f"{OPT_MODULE}._optimize_acqf", wraps=_optimize_acqf
        ) as wrapped_optimize:
            candidates, _ = optimize_acqf_mixed_alternating(
                acq_function=acqf,
                bounds=bounds,
                discrete_dims=discrete_dims,
                cat_dims=cat_dims,
                q=3,
                raw_samples=32,
                num_restarts=4,
                options={
                    "batch_limit": 5,
                    "init_batch_limit": 20,
                    "maxiter_alternating": 1,
                },
            )
        self.assertEqual(candidates.shape, torch.Size([3, dim]))
        self.assertEqual(candidates.shape[-1], dim)
        c_binary = candidates[:, binary_dims]
        self.assertTrue(((c_binary == 0) | (c_binary == 1)).all())
        c_cat = candidates[:, cat_dims]
        self.assertTrue(torch.equal(c_cat, c_cat.round()))
        self.assertTrue((c_cat == 4.0).any())
        # Check that we used continuous relaxation for initialization.
        first_call_options = (
            wrapped_optimize.call_args_list[0].kwargs["opt_inputs"].options
        )
        self.assertEqual(
            first_call_options,
            {"maxiter": 100, "batch_limit": 5, "init_batch_limit": 20},
        )

        # Testing that continuous perturbations lead to lower acquisition values.
        perturbed_candidates = candidates.clone()
        perturbed_candidates[..., cont_dims] += 1e-2 * torch.randn_like(
            perturbed_candidates[..., cont_dims], device=self.device
        )
        perturbed_candidates[..., cont_dims].clamp_(0, 1)
        self.assertLess((acqf(perturbed_candidates) - acqf(candidates)).max(), 1e-12)
        # Testing that integer value change leads to a lower acquisition values.
        for i, j in product(cat_dims, range(3)):
            perturbed_candidates = candidates.repeat(2, 1, 1)
            perturbed_candidates[0, j, i] += 1.0
            perturbed_candidates[1, j, i] -= 1.0
            perturbed_candidates.clamp_(bounds[0], bounds[1])
            self.assertLess(
                (acqf(perturbed_candidates) - acqf(candidates)).max(), 1e-12
            )

        # Test gracious fallback when continuous relaxation fails.
        with (
            mock.patch(
                f"{OPT_MODULE}._optimize_acqf",
                side_effect=RuntimeError,
<<<<<<< HEAD
            ),
            self.assertWarnsRegex(OptimizationWarning, "Failed to initialize"),
        ):
            candidates, _ = generate_starting_points(
                opt_inputs=_make_opt_inputs(
                    acq_function=acqf,
                    bounds=bounds,
                    raw_samples=32,
                    num_restarts=4,
                    options={"batch_limit": 2, "init_batch_limit": 2},
                ),
                discrete_dims=discrete_dims,
                cat_dims=torch.tensor([], device=self.device, dtype=torch.long),
                cont_dims=torch.tensor(cont_dims, device=self.device),
            )
        self.assertEqual(candidates.shape, torch.Size([4, dim]))

        # Test with fixed features and constraints. Using both discrete and continuous.
        constraint = (  # X[..., 0] + X[..., 1] >= 1.
            torch.tensor([0, 1], device=self.device),
            torch.ones(2, device=self.device),
            1.0,
        )
        candidates, _ = optimize_acqf_mixed_alternating(
            acq_function=acqf,
            bounds=bounds,
            cat_dims=cat_dims,
            q=3,
            raw_samples=32,
            num_restarts=4,
            options={"batch_limit": 5, "init_batch_limit": 20},
            fixed_features={1: 0.5, 3: 2},
            inequality_constraints=[constraint],
        )
        self.assertAllClose(
            candidates[:, [0, 1, 3]],
            torch.tensor(
                [0.5, 0.5, 2.0], device=self.device, dtype=candidates.dtype
            ).repeat(3, 1),
        )

        # Test fallback when initializer cannot generate enough feasible points.
        with (
            mock.patch(
                f"{OPT_MODULE}._optimize_acqf",
                return_value=(
                    torch.zeros(4, 1, dim, **self.tkwargs),
                    torch.zeros(4, **self.tkwargs),
                ),
            ),
=======
            ),
            self.assertWarnsRegex(OptimizationWarning, "Failed to initialize"),
        ):
            candidates, _ = generate_starting_points(
                opt_inputs=_make_opt_inputs(
                    acq_function=acqf,
                    bounds=bounds,
                    raw_samples=32,
                    num_restarts=4,
                    options={"batch_limit": 2, "init_batch_limit": 2},
                ),
                discrete_dims=discrete_dims,
                cat_dims=torch.tensor([], device=self.device, dtype=torch.long),
                cont_dims=torch.tensor(cont_dims, device=self.device),
            )
        self.assertEqual(candidates.shape, torch.Size([4, dim]))

        # Test with fixed features and constraints. Using both discrete and continuous.
        constraint = (  # X[..., 0] + X[..., 1] >= 1.
            torch.tensor([0, 1], device=self.device),
            torch.ones(2, device=self.device),
            1.0,
        )
        candidates, _ = optimize_acqf_mixed_alternating(
            acq_function=acqf,
            bounds=bounds,
            cat_dims=cat_dims,
            q=3,
            raw_samples=32,
            num_restarts=4,
            options={"batch_limit": 5, "init_batch_limit": 20},
            fixed_features={1: 0.5, 3: 2},
            inequality_constraints=[constraint],
        )
        self.assertAllClose(
            candidates[:, [0, 1, 3]],
            torch.tensor(
                [0.5, 0.5, 2.0], device=self.device, dtype=candidates.dtype
            ).repeat(3, 1),
        )

        # Test fallback when initializer cannot generate enough feasible points.
        with (
            mock.patch(
                f"{OPT_MODULE}._optimize_acqf",
                return_value=(
                    torch.zeros(4, 1, dim, **self.tkwargs),
                    torch.zeros(4, **self.tkwargs),
                ),
            ),
>>>>>>> c09af150
            mock.patch(
                f"{OPT_MODULE}.sample_feasible_points", wraps=sample_feasible_points
            ) as wrapped_sample_feasible,
        ):
            generate_starting_points(
                opt_inputs=_make_opt_inputs(
                    acq_function=acqf,
                    bounds=bounds,
                    raw_samples=32,
                    num_restarts=4,
                    inequality_constraints=[constraint],
                ),
                discrete_dims=discrete_dims,
                cat_dims=torch.tensor(cat_dims, device=self.device),
                cont_dims=torch.tensor(cont_dims, device=self.device),
            )
        wrapped_sample_feasible.assert_called_once()
        # Should request 4 candidates, since all 4 are infeasible.
        self.assertEqual(wrapped_sample_feasible.call_args.kwargs["num_points"], 4)

    def test_optimize_acqf_raises_on_wrong_options(self) -> None:
        # Testing with integer variables.
        train_X, train_Y, binary_dims, cont_dims = self._get_data()
        dim = len(binary_dims) + len(cont_dims)
        # Update the data to introduce integer dimensions.
        binary_dims = [0]
        cat_dims = [3, 4]
        discrete_dims = {0: [0, 1]}
        bounds = self.single_bound.repeat(1, dim)
        bounds[1, 3:5] = 4.0
        # Update the model to have a different optimizer.
        root = torch.tensor([0.0, 0.0, 0.0, 4.0, 4.0], device=self.device)
        torch.manual_seed(0)
        model = QuadraticDeterministicModel(root)
        acqf = qLogNoisyExpectedImprovement(model=model, X_baseline=train_X)

        # Test for raising unsupported with
        # options['max_optimization_problem_aggregation_size']>1
        with self.assertRaisesRegex(
            UnsupportedError,
            "optimize_acqf_mixed_alternating does not support "
            "max_optimization_problem_aggregation_size != 1",
        ):
            optimize_acqf_mixed_alternating(
                acq_function=acqf,
                bounds=bounds,
                discrete_dims=discrete_dims,
                cat_dims=cat_dims,
                q=3,
                raw_samples=32,
                num_restarts=4,
                options={
                    "batch_limit": 5,
                    "init_batch_limit": 20,
                    "maxiter_alternating": 1,
                    "max_optimization_problem_aggregation_size": 2,
                },
            )

    def test_optimize_acqf_mixed_alternating_invalid_bounds(self) -> None:
        train_X, _, binary_dims, cont_dims = self._get_data()
        dim = len(binary_dims) + len(cont_dims)
        binary_dims[3] = [3, 8]
        bounds = self.single_bound.repeat(1, dim)
        torch.manual_seed(0)
        root = torch.tensor([0.0, 0.0, 0.0, 4.0, 4.0], device=self.device)
        model = QuadraticDeterministicModel(root)
        acqf = qLogNoisyExpectedImprovement(model=model, X_baseline=train_X)
        with self.assertRaisesRegex(
            expected_regex=f"Discrete dimension {3} must start at the lower bound ",
            expected_exception=ValueError,
        ):
            optimize_acqf_mixed_alternating(
                acq_function=acqf,
                bounds=bounds,
                discrete_dims=binary_dims,
                cat_dims=[],
                q=3,
                raw_samples=32,
                num_restarts=4,
            )
        bounds[0, 3] = 3.0
        bounds[1, 3] = 7.0
        with self.assertRaisesRegex(
            expected_regex=f"Discrete dimension {3} must end at the upper bound ",
            expected_exception=ValueError,
        ):
            optimize_acqf_mixed_alternating(
                acq_function=acqf,
                bounds=bounds,
                discrete_dims=binary_dims,
                cat_dims=[],
                q=3,
                raw_samples=32,
                num_restarts=4,
            )

    def test_optimize_acqf_mixed_continuous_relaxation(self) -> None:
        # Testing with integer variables.
        train_X, train_Y, binary_dims, cont_dims = self._get_data()
        # Update the data to introduce integer dimensions.
        binary_dims = [0]
        integer_dims = [3, 4]
        discrete_dims = binary_dims + integer_dims
        discrete_dims = {0: [0, 1], 3: list(range(41)), 4: list(range(16))}
        bounds = torch.tensor(
            [[0.0, 0.0, 0.0, 0.0, 0.0], [1.0, 1.0, 1.0, 40.0, 15.0]],
            dtype=torch.double,
            device=self.device,
        )
        # Update the model to have a different optimizer.
        root = torch.tensor([0.0, 0.0, 0.0, 25.0, 10.0], device=self.device)
        torch.manual_seed(0)
        model = QuadraticDeterministicModel(root)
        acqf = qLogNoisyExpectedImprovement(model=model, X_baseline=train_X)

        for max_discrete_values, post_processing_func in (
            (None, None),
            (
                5,
                lambda X: X
                + torch.tensor([0.0, 0.0, 0.0, 1.0, 0.0], device=self.device),
            ),
        ):
            options = {
                "batch_limit": 5,
                "init_batch_limit": 20,
                "maxiter_alternating": 1,
            }
            if max_discrete_values is not None:
                options["max_discrete_values"] = max_discrete_values
            with (
                mock.patch(
                    f"{OPT_MODULE}._setup_continuous_relaxation",
                    wraps=_setup_continuous_relaxation,
                ) as wrapped_setup,
                mock.patch(
                    f"{OPT_MODULE}.discrete_step", wraps=discrete_step
                ) as wrapped_discrete,
            ):
                candidates, _ = optimize_acqf_mixed_alternating(
                    acq_function=acqf,
                    bounds=bounds,
                    discrete_dims=discrete_dims,
                    q=3,
                    raw_samples=32,
                    num_restarts=4,
                    options=options,
                    post_processing_func=post_processing_func,
                )
            wrapped_setup.assert_called_once_with(
                discrete_dims=discrete_dims,
                max_discrete_values=max_discrete_values or MAX_DISCRETE_VALUES,
                post_processing_func=post_processing_func,
            )
            discrete_call_args = wrapped_discrete.call_args.kwargs
            expected_dims = [0, 4] if max_discrete_values is None else [0]
            self.assertAllClose(
                torch.tensor(
                    list(discrete_call_args["discrete_dims"].keys()), device=self.device
                ),
                torch.tensor(expected_dims, device=self.device),
            )
            # Check that dim 3 is rounded.
            X = torch.ones(1, 5, device=self.device) * 0.6
            X_expected = X.clone()
            X_expected[0, 3] = 1.0
            if max_discrete_values is not None:
                X_expected[0, 4] = 1.0
            if post_processing_func is not None:
                X_expected = post_processing_func(X_expected)
            self.assertAllClose(
                discrete_call_args["opt_inputs"].post_processing_func(X), X_expected
            )<|MERGE_RESOLUTION|>--- conflicted
+++ resolved
@@ -1083,7 +1083,6 @@
             mock.patch(
                 f"{OPT_MODULE}._optimize_acqf",
                 side_effect=RuntimeError,
-<<<<<<< HEAD
             ),
             self.assertWarnsRegex(OptimizationWarning, "Failed to initialize"),
         ):
@@ -1134,58 +1133,6 @@
                     torch.zeros(4, **self.tkwargs),
                 ),
             ),
-=======
-            ),
-            self.assertWarnsRegex(OptimizationWarning, "Failed to initialize"),
-        ):
-            candidates, _ = generate_starting_points(
-                opt_inputs=_make_opt_inputs(
-                    acq_function=acqf,
-                    bounds=bounds,
-                    raw_samples=32,
-                    num_restarts=4,
-                    options={"batch_limit": 2, "init_batch_limit": 2},
-                ),
-                discrete_dims=discrete_dims,
-                cat_dims=torch.tensor([], device=self.device, dtype=torch.long),
-                cont_dims=torch.tensor(cont_dims, device=self.device),
-            )
-        self.assertEqual(candidates.shape, torch.Size([4, dim]))
-
-        # Test with fixed features and constraints. Using both discrete and continuous.
-        constraint = (  # X[..., 0] + X[..., 1] >= 1.
-            torch.tensor([0, 1], device=self.device),
-            torch.ones(2, device=self.device),
-            1.0,
-        )
-        candidates, _ = optimize_acqf_mixed_alternating(
-            acq_function=acqf,
-            bounds=bounds,
-            cat_dims=cat_dims,
-            q=3,
-            raw_samples=32,
-            num_restarts=4,
-            options={"batch_limit": 5, "init_batch_limit": 20},
-            fixed_features={1: 0.5, 3: 2},
-            inequality_constraints=[constraint],
-        )
-        self.assertAllClose(
-            candidates[:, [0, 1, 3]],
-            torch.tensor(
-                [0.5, 0.5, 2.0], device=self.device, dtype=candidates.dtype
-            ).repeat(3, 1),
-        )
-
-        # Test fallback when initializer cannot generate enough feasible points.
-        with (
-            mock.patch(
-                f"{OPT_MODULE}._optimize_acqf",
-                return_value=(
-                    torch.zeros(4, 1, dim, **self.tkwargs),
-                    torch.zeros(4, **self.tkwargs),
-                ),
-            ),
->>>>>>> c09af150
             mock.patch(
                 f"{OPT_MODULE}.sample_feasible_points", wraps=sample_feasible_points
             ) as wrapped_sample_feasible,
